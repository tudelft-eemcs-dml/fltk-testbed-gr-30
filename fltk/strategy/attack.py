import logging
import numpy as np
import random
from abc import abstractmethod, ABC
from logging import ERROR, WARNING, INFO
from math import floor, ceil
from typing import List, Dict

from collections import ChainMap

from fltk.strategy.client_selection import random_selection
from fltk.util.base_config import BareConfig
from fltk.util.poison.poisonpill import FlipPill, PoisonPill


class Attack(ABC):

    def __init__(self, max_rounds: int, seed=42):
        self.logger = logging.getLogger()
        self.round = 1
        self.max_rounds = max_rounds
        self.seed = seed

    def advance_round(self):
        """
        Function to advance to the ne
        """
        self.round += 1
        if self.round > self.max_rounds:
            self.logger.log(WARNING, f'Advancing outside of preset number of rounds {self.round} / {self.max_rounds}')

    @abstractmethod
    def select_poisoned_clients(self, workers: List, ratio: float = None) -> List:
        pass

    @abstractmethod
    def build_attack(self):
        pass

    @abstractmethod
    def get_poison_pill(self) -> PoisonPill:
        pass

    @abstractmethod
    def is_active(self, current_round: int = 0) -> bool:
        pass

    @abstractmethod
    def select_clients(self, poisoned_clients, healthy_workers, n):
        pass


class LabelFlipAttack(Attack):

    def is_active(self, current_round=0) -> bool:
        return True

    def build_attack(self, flip_description=None) -> PoisonPill:
        """
        Build Label flip attack pill, default will flip the classes 0 and 9, assuming it is trained on Fasion MNIST.
        If a different train class is used, and has less than 10 classes, this will result in exceptions.
        """
        if flip_description is None:
            flip_description = {0: 9}
        return FlipPill(flip_description=flip_description)

    def __init__(self, max_rounds: int = 0, ratio: float = 0.0, label_shuffle: Dict = None, seed: int = 42, random=False,
                 cfg: BareConfig = None):
        """
        @param max_rounds:
        @type max_rounds: int
        @param ratio:
        @type ratio: float
        @param label_shuffle:
        @type label_shuffle: dict
        @param seed:
        @type seed: int
        @param random:
        @type random: bool
        @param cfg:
        @type cfg: dict
        """
        if cfg is None:
            if 0 > ratio > 1:
                self.logger.log(ERROR, f'Cannot run with a ratio of {ratio}, needs to be in range [0, 1]')
                raise Exception("ratio is out of bounds")
            Attack.__init__(self, cfg.epochs, cfg.get_poison_config().get('seed', None))
        else:
            Attack.__init__(self, max_rounds, seed)
            self.ratio = cfg.poison['ratio']
        self.label_shuffle = dict(ChainMap(*cfg.get_attack_config()['config']))
        self.random = random

    def select_poisoned_clients(self, workers: List, ratio: float = None):
        """
        Randomly select workers from a list of workers provided by the Federator.
        """
        self.logger.log(INFO, "Selecting workers to gather from")
        if not self.random:
            np.random.seed(self.seed)
        cloned_workers = workers.copy()
        np.random.shuffle(cloned_workers)
        return cloned_workers[0:ceil(len(workers) * ratio)]

    def get_poison_pill(self):
        return FlipPill(self.label_shuffle)

    def select_clients(self, poisoned_clients, healthy_clients, n):
        return random_selection(poisoned_clients + healthy_clients, n)

class TimedLabelFlipAttack(LabelFlipAttack):

    def __init__(self, start_round=0, end_round=0, availability=0, max_rounds: int = 0, ratio: float = 0, label_shuffle: Dict = None, seed: int = 42, random=False,
                 cfg: BareConfig = None, ):
        LabelFlipAttack.__init__(self, max_rounds, ratio, label_shuffle, seed, random, cfg)
        self.start_round = start_round
        self.end_round = end_round
        self.availability = availability

    def is_active(self, currentRound=0) -> bool:
        """
        Timed attack is only active when the current round is in between the start and end rounds of the attack.
        """
        return self.start_round <= currentRound <= self.end_round

    def select_clients(self, poisoned_clients: List, healthy_clients: List, n):
        """
        Select poisoned workers based on availability.
        When availability = 0.5, selecting a participant has a 50% chance of being a poisoned one.
        """
<<<<<<< HEAD
        if self.availability == 0:
            return random_selection(poisoned_clients + healthy_clients, n)
=======
>>>>>>> d677d19a
        poison_counter = 0
        healthy_counter = 0
        nr_poisoned_workers = len(poisoned_clients)
        for i in range(n):
            if random.random() <= self.availability and poison_counter < nr_poisoned_workers or healthy_counter >= len(healthy_clients):
                poison_counter += 1
            else:
                healthy_counter += 1
        return random.sample(poisoned_clients, poison_counter) + random.sample(healthy_clients, healthy_counter)


def create_attack(cfg: BareConfig, **kwargs) -> Attack:
    """
    Function to create Poison attack based on the configuration that was passed during execution.
    Exception gets thrown when the configuration file is not correct.
    TODO parse TimedFlipAttack from config
    """
    assert not cfg is None and not cfg.poison is None
    attack_mapper = {'flip': LabelFlipAttack, 'timed': TimedLabelFlipAttack}

    attack_class = attack_mapper.get(cfg.get_attack_type(), None)

    if not attack_class is None:
        attack = attack_class(cfg=cfg, **kwargs)
    else:
        raise Exception("Requested attack is not supported...")
    print(f'')
    return attack<|MERGE_RESOLUTION|>--- conflicted
+++ resolved
@@ -128,11 +128,9 @@
         Select poisoned workers based on availability.
         When availability = 0.5, selecting a participant has a 50% chance of being a poisoned one.
         """
-<<<<<<< HEAD
+        # When availability =0, use normal client selection
         if self.availability == 0:
             return random_selection(poisoned_clients + healthy_clients, n)
-=======
->>>>>>> d677d19a
         poison_counter = 0
         healthy_counter = 0
         nr_poisoned_workers = len(poisoned_clients)
