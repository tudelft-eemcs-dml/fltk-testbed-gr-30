<<<<<<< HEAD
import json
import logging
from argparse import Namespace, ArgumentParser
from pathlib import Path

from fltk.launch import launch_client, launch_orchestrator, launch_extractor
from fltk.util.config.arguments import create_client_parser, create_cluster_parser, extract_learning_parameters, \
    create_extractor_parser
from fltk.util.config.base_config import BareConfig


def __main__():
    parser = ArgumentParser(description='Experiment launcher for the Federated Learning Testbed')
    subparsers = parser.add_subparsers(dest="mode")
    create_client_parser(subparsers)
    create_cluster_parser(subparsers)
    create_extractor_parser(subparsers)
    """
    To create your own parser mirror the construction in the 'client_parser' object.
    Or refer to the ArgumentParser library documentation.
    """

    arguments = parser.parse_args()

    with open(arguments.config, 'r') as config_file:
        config: BareConfig = BareConfig.from_dict(json.load(config_file))
        config.config_path = Path(arguments.config)

    if arguments.mode == 'cluster':
        logging.info("Starting in cluster mode.")
        cluster_start(arguments, config)
    elif arguments.mode == 'client':
        logging.info("Starting in client mode")
        client_start(arguments, config)
        logging.info("Stopping client...")
        exit(0)
    elif arguments.mode == 'extractor':
        launch_extractor(arguments, config)
    else:
        print("Provided mode is not supported...")
        exit(1)


def cluster_start(args: Namespace, configuration: BareConfig):
    """
    Function to to launch Orchestrator for execution with provided configurations. Currently
    this assumes that a single Orchestrator is started that manages all the resources in the cluster.
    """
    logging.basicConfig(level=logging.DEBUG,
                        datefmt='%m-%d %H:%M')
    # Set the seed for arrivals, torch seed is mostly ignored. Set the `arrival_seed` to a different value
    # for each repetition that you want to run an experiment with.
    configuration.set_seed()
    launch_orchestrator(args=args, conf=configuration)


def client_start(args: Namespace, configuration: BareConfig):
    learning_params = extract_learning_parameters(args)
    # Set the seed for PyTorch, numpy seed is mostly ignored. Set the `torch_seed` to a different value
    # for each repetition that you want to run an experiment with.
    configuration.set_seed()
    task_id = args.task_id
    launch_client(task_id, config=configuration, learning_params=learning_params, namespace=args)


if __name__ == "__main__":
    root = logging.getLogger()
    if root.handlers:
        for handler in root.handlers:
            root.removeHandler(handler)
    logging.basicConfig(format='%(asctime)s %(name)-12s %(levelname)-8s %(message)s', datefmt='%m-%d-%Y %H:%M:%S',)
    __main__()
=======
import os
from torch.distributed import rpc
from fltk.core.client import Client
import argparse
from pathlib import Path
from fltk.core.federator import Federator
from fltk.util.config import Config
from fltk.util.generate_experiments import generate, run


def run_single(config_path: Path, prefix: str = None):
    # We can iterate over all the experiments in the directory and execute it, as long as the system remains the same!
    # System = machines and its configuration
    print(config_path)
    config = Config.FromYamlFile(config_path)
    config.world_size = config.num_clients + 1
    config.replication_id = prefix
    federator_node = Federator('federator', 0,  config.world_size, config)
    federator_node.run()


def retrieve_env_params(nic=None, host=None):
    if host:
        os.environ['MASTER_ADDR'] = host
    os.environ['MASTER_PORT'] = '5000'
    if nic:
        os.environ['GLOO_SOCKET_IFNAME'] = nic
        os.environ['TP_SOCKET_IFNAME'] = nic

def retrieve_network_params_from_config(config: Config, nic=None, host=None):
    if hasattr(config, 'system'):
        system_attr = getattr(config, 'system')
        if 'federator' in system_attr:
            if 'hostname' in system_attr['federator'] and not host:
                host = system_attr['federator']['hostname']
            if 'nic' in system_attr['federator'] and not nic:
                nic = system_attr['federator']['nic']
    return nic, host


def run_remote(config_path: Path, rank: int, nic=None, host=None, prefix: str=None):
    print(config_path, rank)
    config = Config.FromYamlFile(config_path)
    config.world_size = config.num_clients + 1
    config.replication_id = prefix
    nic, host = retrieve_network_params_from_config(config, nic, host)
    if not nic or not host:
        print('Missing rank, host, world-size, or nic argument when in \'remote\' mode!')
        parser.print_help()
        exit(1)
    retrieve_env_params(nic, host)
    print(f'Starting with host={os.environ["MASTER_ADDR"]} and port={os.environ["MASTER_PORT"]} and interface={nic}')
    options = rpc.TensorPipeRpcBackendOptions(
        num_worker_threads=16,
        rpc_timeout=0,  # infinite timeout
        # init_method=f'tcp://{os.environ["MASTER_ADDR"]}:{os.environ["MASTER_PORT"]}'
        init_method='env://',
        _transports=["uv"]
    )
    if rank != 0:
        print(f'Starting worker {rank}  with world size={config.world_size}')
        rpc.init_rpc(
            f"client{rank}",
            rank=rank,
            world_size=config.world_size,
            rpc_backend_options=options,
        )
        client_node = Client(f'client{rank}', rank, config.world_size, config)
        client_node.remote_registration()
    else:
        print(f'Starting the ps with world size={config.world_size}')
        rpc.init_rpc(
            "federator",
            rank=rank,
            world_size=config.world_size,
            rpc_backend_options=options

        )
        federator_node = Federator('federator', 0, config.world_size, config)
        federator_node.run()
        federator_node.stop_all_clients()
    print('Ending program')


def add_default_arguments(parser):
    parser.add_argument('config', type=str, help='')
    parser.add_argument('--prefix', type=str, default=None)


if __name__ == '__main__':
    parser = argparse.ArgumentParser(prog='fltk', description='Experiment launcher for the Federated Learning Testbed (fltk)')
    subparsers = parser.add_subparsers(dest="action", required=True)

    util_docker_parser = subparsers.add_parser('util-docker')
    util_docker_parser.add_argument('name', type=str)
    util_docker_parser.add_argument('--clients', type=int)
    util_generate_parser = subparsers.add_parser('util-generate')
    util_generate_parser.add_argument('path', type=str)
    util_run_parser = subparsers.add_parser('util-run')
    util_run_parser.add_argument('path', type=str)

    remote_parser = subparsers.add_parser('remote')
    single_machine_parser = subparsers.add_parser('single')
    add_default_arguments(remote_parser)
    add_default_arguments(single_machine_parser)

    remote_parser.add_argument('rank', type=int)
    remote_parser.add_argument('--nic', type=str, default=None)
    remote_parser.add_argument('--host', type=str, default=None)

    args = parser.parse_args()
    if args.action == 'util-docker':
        print('Unimplemented!')
    elif args.action == 'util-generate':
        path = Path(args.path)
        print(f'generate for {path}')
        generate(path)
    elif args.action == 'util-run':
        run(Path(args.path))
    elif args.action == 'remote':
        run_remote(Path(args.config), args.rank, args.nic, args.host, args.prefix)
    else:
        # Run single machine mode
        run_single(Path(args.config), args.prefix)
>>>>>>> ce1936af
<|MERGE_RESOLUTION|>--- conflicted
+++ resolved
@@ -1,50 +1,68 @@
-<<<<<<< HEAD
+import argparse
 import json
 import logging
-from argparse import Namespace, ArgumentParser
+import os
+from argparse import Namespace
 from pathlib import Path
 
+from torch.distributed import rpc
+
+from fltk.core.client import Client
+from fltk.core.federator import Federator
 from fltk.launch import launch_client, launch_orchestrator, launch_extractor
-from fltk.util.config.arguments import create_client_parser, create_cluster_parser, extract_learning_parameters, \
-    create_extractor_parser
-from fltk.util.config.base_config import BareConfig
+from fltk.util.config import DistributedConfig, Config
+from fltk.util.config.arguments import create_all_subparsers, extract_learning_parameters
+from fltk.util.generate_experiments import generate, run
 
 
 def __main__():
-    parser = ArgumentParser(description='Experiment launcher for the Federated Learning Testbed')
-    subparsers = parser.add_subparsers(dest="mode")
-    create_client_parser(subparsers)
-    create_cluster_parser(subparsers)
-    create_extractor_parser(subparsers)
+    parser = argparse.ArgumentParser(prog='fltk',
+                                     description='Experiment launcher for the Federated Learning Testbed (fltk)')
+    subparsers = parser.add_subparsers(dest="action", required=True)
+    create_all_subparsers(subparsers)
     """
     To create your own parser mirror the construction in the 'client_parser' object.
     Or refer to the ArgumentParser library documentation.
     """
 
-    arguments = parser.parse_args()
+    args = parser.parse_args()
 
-    with open(arguments.config, 'r') as config_file:
-        config: BareConfig = BareConfig.from_dict(json.load(config_file))
-        config.config_path = Path(arguments.config)
+    with open(args.config, 'r') as config_file:
+        config: DistributedConfig = DistributedConfig.from_dict(json.load(config_file))
+        config.config_path = Path(args.config)
 
-    if arguments.mode == 'cluster':
+    if args.action == 'util-docker':
+        raise NotImplementedError(args.action)
+    elif args.action == 'util-generate':
+        path = Path(args.path)
+        print(f'generate for {path}')
+        generate(path)
+    elif args.action == 'util-run':
+        run(Path(args.path))
+    elif args.action == 'remote':
+        run_remote(Path(args.config), args.rank, parser, args.nic, args.host, args.prefix)
+    elif args.action == 'single':
+        # Run single machine mode
+        run_single(Path(args.config), args.prefix)
+    # TODO: Take out orchestrator and put in seperate file.
+    # Run with DistributedDataParallel (i.e. speed-up execution).
+    elif args.action == 'cluster':
         logging.info("Starting in cluster mode.")
-        cluster_start(arguments, config)
-    elif arguments.mode == 'client':
+        cluster_start(args, config)
+    elif args.action == 'client':
         logging.info("Starting in client mode")
-        client_start(arguments, config)
+        client_start(args, config)
         logging.info("Stopping client...")
         exit(0)
-    elif arguments.mode == 'extractor':
-        launch_extractor(arguments, config)
+    elif args.action == 'extractor':
+        launch_extractor(args, config)
     else:
-        print("Provided mode is not supported...")
-        exit(1)
+        raise NotImplementedError(args.action)
 
 
-def cluster_start(args: Namespace, configuration: BareConfig):
+def cluster_start(args: Namespace, configuration: DistributedConfig):
     """
-    Function to to launch Orchestrator for execution with provided configurations. Currently
+    Function to launch Orchestrator for execution with provided configurations. Currently
     this assumes that a single Orchestrator is started that manages all the resources in the cluster.
     """
     logging.basicConfig(level=logging.DEBUG,
@@ -55,31 +73,13 @@
     launch_orchestrator(args=args, conf=configuration)
 
 
-def client_start(args: Namespace, configuration: BareConfig):
+def client_start(args: Namespace, configuration: DistributedConfig):
     learning_params = extract_learning_parameters(args)
     # Set the seed for PyTorch, numpy seed is mostly ignored. Set the `torch_seed` to a different value
     # for each repetition that you want to run an experiment with.
     configuration.set_seed()
     task_id = args.task_id
     launch_client(task_id, config=configuration, learning_params=learning_params, namespace=args)
-
-
-if __name__ == "__main__":
-    root = logging.getLogger()
-    if root.handlers:
-        for handler in root.handlers:
-            root.removeHandler(handler)
-    logging.basicConfig(format='%(asctime)s %(name)-12s %(levelname)-8s %(message)s', datefmt='%m-%d-%Y %H:%M:%S',)
-    __main__()
-=======
-import os
-from torch.distributed import rpc
-from fltk.core.client import Client
-import argparse
-from pathlib import Path
-from fltk.core.federator import Federator
-from fltk.util.config import Config
-from fltk.util.generate_experiments import generate, run
 
 
 def run_single(config_path: Path, prefix: str = None):
@@ -89,7 +89,7 @@
     config = Config.FromYamlFile(config_path)
     config.world_size = config.num_clients + 1
     config.replication_id = prefix
-    federator_node = Federator('federator', 0,  config.world_size, config)
+    federator_node = Federator('federator', 0, config.world_size, config)
     federator_node.run()
 
 
@@ -100,6 +100,7 @@
     if nic:
         os.environ['GLOO_SOCKET_IFNAME'] = nic
         os.environ['TP_SOCKET_IFNAME'] = nic
+
 
 def retrieve_network_params_from_config(config: Config, nic=None, host=None):
     if hasattr(config, 'system'):
@@ -112,7 +113,7 @@
     return nic, host
 
 
-def run_remote(config_path: Path, rank: int, nic=None, host=None, prefix: str=None):
+def run_remote(config_path: Path, rank: int, parser, nic=None, host=None, prefix: str = None):
     print(config_path, rank)
     config = Config.FromYamlFile(config_path)
     config.world_size = config.num_clients + 1
@@ -125,29 +126,29 @@
     retrieve_env_params(nic, host)
     print(f'Starting with host={os.environ["MASTER_ADDR"]} and port={os.environ["MASTER_PORT"]} and interface={nic}')
     options = rpc.TensorPipeRpcBackendOptions(
-        num_worker_threads=16,
-        rpc_timeout=0,  # infinite timeout
-        # init_method=f'tcp://{os.environ["MASTER_ADDR"]}:{os.environ["MASTER_PORT"]}'
-        init_method='env://',
-        _transports=["uv"]
+            num_worker_threads=16,
+            rpc_timeout=0,  # infinite timeout
+            # init_method=f'tcp://{os.environ["MASTER_ADDR"]}:{os.environ["MASTER_PORT"]}'
+            init_method='env://',
+            _transports=["uv"]
     )
     if rank != 0:
         print(f'Starting worker {rank}  with world size={config.world_size}')
         rpc.init_rpc(
-            f"client{rank}",
-            rank=rank,
-            world_size=config.world_size,
-            rpc_backend_options=options,
+                f"client{rank}",
+                rank=rank,
+                world_size=config.world_size,
+                rpc_backend_options=options,
         )
         client_node = Client(f'client{rank}', rank, config.world_size, config)
         client_node.remote_registration()
     else:
         print(f'Starting the ps with world size={config.world_size}')
         rpc.init_rpc(
-            "federator",
-            rank=rank,
-            world_size=config.world_size,
-            rpc_backend_options=options
+                "federator",
+                rank=rank,
+                world_size=config.world_size,
+                rpc_backend_options=options
 
         )
         federator_node = Federator('federator', 0, config.world_size, config)
@@ -156,44 +157,10 @@
     print('Ending program')
 
 
-def add_default_arguments(parser):
-    parser.add_argument('config', type=str, help='')
-    parser.add_argument('--prefix', type=str, default=None)
-
-
-if __name__ == '__main__':
-    parser = argparse.ArgumentParser(prog='fltk', description='Experiment launcher for the Federated Learning Testbed (fltk)')
-    subparsers = parser.add_subparsers(dest="action", required=True)
-
-    util_docker_parser = subparsers.add_parser('util-docker')
-    util_docker_parser.add_argument('name', type=str)
-    util_docker_parser.add_argument('--clients', type=int)
-    util_generate_parser = subparsers.add_parser('util-generate')
-    util_generate_parser.add_argument('path', type=str)
-    util_run_parser = subparsers.add_parser('util-run')
-    util_run_parser.add_argument('path', type=str)
-
-    remote_parser = subparsers.add_parser('remote')
-    single_machine_parser = subparsers.add_parser('single')
-    add_default_arguments(remote_parser)
-    add_default_arguments(single_machine_parser)
-
-    remote_parser.add_argument('rank', type=int)
-    remote_parser.add_argument('--nic', type=str, default=None)
-    remote_parser.add_argument('--host', type=str, default=None)
-
-    args = parser.parse_args()
-    if args.action == 'util-docker':
-        print('Unimplemented!')
-    elif args.action == 'util-generate':
-        path = Path(args.path)
-        print(f'generate for {path}')
-        generate(path)
-    elif args.action == 'util-run':
-        run(Path(args.path))
-    elif args.action == 'remote':
-        run_remote(Path(args.config), args.rank, args.nic, args.host, args.prefix)
-    else:
-        # Run single machine mode
-        run_single(Path(args.config), args.prefix)
->>>>>>> ce1936af
+if __name__ == "__main__":
+    root = logging.getLogger()
+    if root.handlers:
+        for handler in root.handlers:
+            root.removeHandler(handler)
+    logging.basicConfig(format='%(asctime)s %(name)-12s %(levelname)-8s %(message)s', datefmt='%m-%d-%Y %H:%M:%S', )
+    __main__()