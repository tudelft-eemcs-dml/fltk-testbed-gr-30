import logging
import pathlib
import time
from pathlib import Path
from typing import List, Callable

import torch
from dataclass_csv import DataclassWriter
from torch.distributed import rpc
from torch.utils.tensorboard import SummaryWriter

from fltk.client import Client
from fltk.nets.util.utils import flatten_params, initialize_default_model, save_model
from fltk.strategy.attack import Attack
from fltk.strategy.client_selection import random_selection
from fltk.util.base_config import BareConfig
from fltk.util.fed_avg import average_nn_parameters
from fltk.util.log import FLLogger
from fltk.util.results import EpochData

logging.basicConfig(level=logging.DEBUG)


def _call_method(method, rref, *args, **kwargs):
    return method(rref.local_value(), *args, **kwargs)


def _remote_method(method: Callable, rref, *args, **kwargs):
    """
    Wrapper function for executing remote code. This will launch an inference job at the federator learning side.
    """
    arguments = [method, rref] + list(args)
    # Send marshalled request to the child process
    return rpc.rpc_sync(rref.owner(), _call_method, args=arguments, kwargs=kwargs)


def _remote_method_async(method: Callable, rref, *args, **kwargs):
    """
    Wrapper function for executing remote code in asynchronous manner.
    This will launch an inference job at the federator learning side, without a blocking request. A a callback must be pro
    """
    arguments = [method, rref] + list(args)
    # Send marshalled request to the child process
    return rpc.rpc_async(rref.owner(), _call_method, args=arguments, kwargs=kwargs)


class ClientRef:
    ref = None
    name = ""
    data_size = 0
    tb_writer = None

    def __init__(self, name, ref, tensorboard_writer):
        self.name = name
        self.ref = ref
        self.tb_writer = tensorboard_writer

    def __repr__(self):
        return self.name


class Federator(object):
    """
    Central component of the Federated Learning System: The Federator

    The Federator is in charge of the following tasks:
    - Have a copy of the global model
    - Client selection
    - Aggregating the client model weights/gradients
    - Saving all the metrics
        - Use tensorboard to report metrics
    - Keep track of timing

    """
    clients: List[ClientRef] = []
    epoch_counter = 0
    # TODO: Misnormer, but no time to refactor
    client_data = {}
    poisoned_clients = {}
    healthy_clients = {}

    def __init__(self, client_id_triple, num_epochs=3, config: BareConfig = None, attack: Attack = None):
        log_rref = rpc.RRef(FLLogger())
        # Poisoning
        self.attack = attack
        logging.info(f'Federator with attack {attack}')

        self.log_rref = log_rref
        self.num_epoch = num_epochs
        self.config = config
        self.tb_path_base = self.config.output_location
        self.ensure_path_exists(self.tb_path_base)
        self.tb_writer = SummaryWriter(f'{self.tb_path_base}/{self.config.experiment_prefix}_federator')
        self.create_clients(client_id_triple)

        self.config.init_logger(logging)

        logging.info("Creating test client")
        copy_sampler = config.data_sampler
        config.data_sampler = "uniform"
        self.test_data = Client("test", None, 1, 2, config)
        self.test_data.init_dataloader()
        config.data_sampler = copy_sampler


    def create_clients(self, client_id_triple):
        for id, rank, world_size in client_id_triple:
            client = rpc.remote(id, Client, kwargs=dict(id=id, log_rref=self.log_rref, rank=rank, world_size=world_size,
                                                        config=self.config))
            writer = SummaryWriter(f'{self.tb_path_base}/{self.config.experiment_prefix}_client_{id}')
            self.clients.append(ClientRef(id, client, tensorboard_writer=writer))
            self.client_data[id] = []
        # In additino we store our own data through the process
        self.client_data['federator'] = []
    def update_clients(self, ratio):
        # Prevent abrupt ending of the client
        self.tb_writer.close()
        self.tb_writer = SummaryWriter(f'{self.tb_path_base}/{self.config.experiment_prefix}_federator_{ratio}')
        for client in self.clients:
            # Create new writer and close old writer
            writer = SummaryWriter(f'{self.tb_path_base}/{self.config.experiment_prefix}_client_{client.name}_{ratio}')
            client.tb_writer.close()
            client.tb_writer = writer
            # Clear client updates ofteraf
            self.client_data[client.name] = []


    def select_clients(self, n):
        return self.attack.select_clients(self.poisoned_clients, self.healthy_clients, n)

    def ping_all(self):
        for client in self.clients:
            logging.info(f'Sending ping to {client}')
            t_start = time.time()
            answer = _remote_method(Client.ping, client.ref)
            t_end = time.time()
            duration = (t_end - t_start) * 1000
            logging.info(f'Ping to {client} is {duration:.3}ms')

    def rpc_test_all(self):
        for client in self.clients:
            res = _remote_method_async(Client.rpc_test, client.ref)
            while not res.done():
                pass


    def client_reset_model(self):
        """
        Function to reset the model at all learners
        @return:
        @rtype:
        """
        self.epoch_counter = 0
        for client in self.clients:
            _remote_method_async(Client.reset_model, client.ref)


    def client_load_data(self, poison_pill):
        for client in self.clients:
            _remote_method_async(Client.init_dataloader, client.ref,
                                 pill=None if poison_pill and client not in self.poisoned_clients else poison_pill)

    def clients_ready(self):
        all_ready = False
        ready_clients = []
        while not all_ready:
            responses = []
            for client in self.clients:
                if client.name not in ready_clients:
                    responses.append((client, _remote_method_async(Client.is_ready, client.ref)))
            all_ready = True
            for res in responses:
                result = res[1].wait()
                if result:
                    logging.info(f'{res[0]} is ready')
                    ready_clients.append(res[0])
                else:
                    logging.info(f'Waiting for {res[0]}')
                    all_ready = False

            time.sleep(2)
        logging.info('All clients are ready')

    def remote_run_epoch(self, epochs, ratio = None, store_grad=False, current_epoch=0):
        responses = []
        client_weights = []
        selected_clients = self.select_clients(self.config.clients_per_round)
        for client in selected_clients:
            """
            TODO: Implement poisioning by providing arguments to the different clients. 
            Either the federator selects n nodes at the start, or a (configurable) function is selected, which 
            determines to send to which nodes and which are poisoned
            """
            pill = None
            if (client in self.poisoned_clients) & self.attack.is_active(current_epoch):
                pill = self.attack.get_poison_pill()
            responses.append((client, _remote_method_async(Client.run_epochs, client.ref, num_epoch=epochs, pill=pill)))
        try:
            # Test the model before waiting for the model.
            # Append to client data to keep better track of progress
            self.client_data.get('federator', []).append(self.test_model())
        except Exception as e:
            print(e)
        self.epoch_counter += epochs
        flat_current = None



        if store_grad:
            flat_current = flatten_params(self.test_data.net.state_dict())
        for res in responses:
            epoch_data, weights = res[1].wait()
            if store_grad:
                # get flatten
                self.store_gradient(flatten_params(weights) - flat_current, epoch_data.client_id, self.epoch_counter, ratio)
            self.client_data[epoch_data.client_id].append(epoch_data)
            logging.info(f'{res[0]} had a loss of {epoch_data.loss}')
            logging.info(f'{res[0]} had a epoch data of {epoch_data}')

            res[0].tb_writer.add_scalar('training loss',
                                        epoch_data.loss_train,  # for every 1000 minibatches
                                        self.epoch_counter * res[0].data_size)

            res[0].tb_writer.add_scalar('accuracy',
                                        epoch_data.accuracy,  # for every 1000 minibatches
                                        self.epoch_counter * res[0].data_size)

            res[0].tb_writer.add_scalar('training loss per epoch',
                                        epoch_data.loss_train,  # for every 1000 minibatches
                                        self.epoch_counter)

            res[0].tb_writer.add_scalar('accuracy per epoch',
                                        epoch_data.accuracy,  # for every 1000 minibatches
                                        self.epoch_counter)

            client_weights.append(weights)
        updated_model = average_nn_parameters(client_weights)
        self.test_data.net.load_state_dict(updated_model)
        # test global model
        logging.info("Testing on global test set")
        self.test_data.update_nn_parameters(updated_model)
        self.distribute_new_model(updated_model)
        return updated_model

    def update_client_data_sizes(self):
        responses = []
        for client in self.clients:
            responses.append((client, _remote_method_async(Client.get_client_datasize, client.ref)))
        for res in responses:
            res[0].data_size = res[1].wait()
            logging.info(f'{res[0]} had a result of datasize={res[0].data_size}')

    def remote_test_sync(self):
        responses = []
        for client in self.clients:
            responses.append((client, _remote_method_async(Client.test, client.ref)))

        for res in responses:
            accuracy, loss, class_precision, class_recall = res[1].wait()
            logging.info(f'{res[0]} had a result of accuracy={accuracy}')

    def save_epoch_data(self, ratio = None):
        file_output = f'./{self.config.output_location}'
        self.ensure_path_exists(file_output)
        for key in self.client_data:
            if ratio:
                filename = f'{file_output}/{key}_epochs_{ratio}.csv'
            else:
                filename = f'{file_output}/{key}_{ratio}.csv'
            logging.info(f'Saving data at {filename}')
            with open(filename, "w") as f:
                w = DataclassWriter(f, self.client_data[key], EpochData)
                w.write()

    def ensure_path_exists(self, path):
        Path(path).mkdir(parents=True, exist_ok=True)

<<<<<<< HEAD
    def run(self, ratios = [0.18, 0.12, 0.06]):
=======
    def run(self, ratios = [0.17999, 0.18]):
>>>>>>> 9c6d5af7
        """
        Main loop of the Federator
        :return:
        """

        # # Select clients which will be poisened
        # TODO: get attack type and ratio from config, temp solution now
        poison_pill = None
        save_path = self.config
        for rat in ratios:
            self.test_data.net = initialize_default_model(self.config, self.config.get_net())
            # Update the clients to point to the newer version.
            self.update_clients(rat)
            if self.attack:
                self.poisoned_clients: List[ClientRef] = self.attack.select_poisoned_clients(self.clients, rat)
                # Rest of the clients are healthy
                self.healthy_clients = list(set(self.clients).symmetric_difference(set(self.poisoned_clients)))
                print(f"Poisoning workers: {self.poisoned_clients}")
                with open(f"{self.tb_path_base}/config_{rat}_poisoned.txt", 'w') as f:
                    f.writelines(list(map(lambda worker: worker.name, self.poisoned_clients)))
                poison_pill = self.attack.get_poison_pill()
            self.client_load_data(poison_pill)
            self.ping_all()
            self.clients_ready()
            self.update_client_data_sizes()
            addition = 0
            epoch_to_run = self.config.epochs
            epoch_size = self.config.epochs_per_cycle
            print(f"Running a total of {epoch_to_run} epochs...")
            for epoch in range(epoch_to_run):
                print(f'Running epoch {epoch}')
                # Get new model during run, update iteratively. The model is needed to calculate the
                # gradient by the federator.
                self.remote_run_epoch(epoch_size, rat, current_epoch=epoch)
                addition += 1
            logging.info('Printing client data')

            # Perform last test on the current model.
            self.client_data.get('federator', []).append(self.test_model())
            logging.info(f'Saving model')
            save_model(self.test_data.net, './output', self.epoch_counter, self.config, rat)
            logging.info(f'Saving data')
            self.save_epoch_data(rat)

            # Reset the model to continue with the next round
            self.client_reset_model()

        logging.info(f'Federator is stopping')

    def store_gradient(self, gradient, client_id, epoch, ratio):
        """
        Function to save the gradient of a client in a specific directory.
        @param gradient:
        @type gradient:
        @param client_id:
        @type client_id:
        @param epoch:
        @type epoch:
        @param ratio:
        @type ratio:
        @return:
        @rtype:
        """
        directory: str = f"{self.tb_path_base}/gradient/{ratio}/{epoch}/{client_id}"
        # Ensure path exists (mkdir -p)
        pathlib.Path(directory).mkdir(parents=True, exist_ok=True)
        # Save using pytorch.
        torch.save(gradient, f"{directory}/gradient.pt")

    def distribute_new_model(self, updated_model):
        """
        Function to update the model on the clients
        @return:
        @rtype:
        """
        responses = []
        for client in self.clients:
            responses.append(
                (client, _remote_method_async(Client.update_nn_parameters, client.ref, new_params=updated_model)))

        for res in responses:
            res[1].wait()
        logging.info('Weights are updated')

    def test_model(self) -> EpochData:
        """
        Function to test the model on the test dataset.
        @return:
        @rtype:
        """
        # Test interleaved to speed up execution, i.e. don't keep the clients waiting.
        accuracy, loss, class_precision, class_recall = self.test_data.test()
        data = EpochData(epoch_id=self.epoch_counter,
                         duration_train=0,
                         duration_test=0,
                         loss_train=0,
                         accuracy=accuracy,
                         loss=loss,
                         class_precision=class_precision,
                         class_recall=class_recall,
                         client_id='federator')
        self.tb_writer.add_scalar('accuracy', accuracy, self.epoch_counter * self.test_data.get_client_datasize())
        self.tb_writer.add_scalar('accuracy per epoch', accuracy, self.epoch_counter)
        return data<|MERGE_RESOLUTION|>--- conflicted
+++ resolved
@@ -154,11 +154,24 @@
         for client in self.clients:
             _remote_method_async(Client.reset_model, client.ref)
 
-
-    def client_load_data(self, poison_pill):
+    def cure_clients(self):
+        """"
+        Function to reset data for poisoned clients
+        """
+        for client in self.poisoned_clients:
+            _remote_method_async(Client.cure_client, client.ref)
+
+    def infect_clients(self, pill):
+        """"
+        Function to reset data for poisoned clients
+        """
+        for client in self.poisoned_clients:
+            _remote_method_async(Client.infect_client, client.ref, pill=pill)
+
+    def client_load_data(self):
         for client in self.clients:
             _remote_method_async(Client.init_dataloader, client.ref,
-                                 pill=None if poison_pill and client not in self.poisoned_clients else poison_pill)
+                                 pill=None)
 
     def clients_ready(self):
         all_ready = False
@@ -192,9 +205,10 @@
             determines to send to which nodes and which are poisoned
             """
             pill = None
-            if (client in self.poisoned_clients) & self.attack.is_active(current_epoch):
+            if (client in self.poisoned_clients) & self.attack.is_active(self, current_epoch):
                 pill = self.attack.get_poison_pill()
             responses.append((client, _remote_method_async(Client.run_epochs, client.ref, num_epoch=epochs, pill=pill)))
+
         try:
             # Test the model before waiting for the model.
             # Append to client data to keep better track of progress
@@ -275,11 +289,7 @@
     def ensure_path_exists(self, path):
         Path(path).mkdir(parents=True, exist_ok=True)
 
-<<<<<<< HEAD
-    def run(self, ratios = [0.18, 0.12, 0.06]):
-=======
-    def run(self, ratios = [0.17999, 0.18]):
->>>>>>> 9c6d5af7
+    def run(self, ratios = [0.1, 0.2]):
         """
         Main loop of the Federator
         :return:
@@ -290,6 +300,7 @@
         poison_pill = None
         save_path = self.config
         for rat in ratios:
+            self.update_clients(rat)
             self.test_data.net = initialize_default_model(self.config, self.config.get_net())
             # Update the clients to point to the newer version.
             self.update_clients(rat)
@@ -300,8 +311,7 @@
                 print(f"Poisoning workers: {self.poisoned_clients}")
                 with open(f"{self.tb_path_base}/config_{rat}_poisoned.txt", 'w') as f:
                     f.writelines(list(map(lambda worker: worker.name, self.poisoned_clients)))
-                poison_pill = self.attack.get_poison_pill()
-            self.client_load_data(poison_pill)
+            self.client_load_data()
             self.ping_all()
             self.clients_ready()
             self.update_client_data_sizes()
@@ -383,4 +393,4 @@
                          client_id='federator')
         self.tb_writer.add_scalar('accuracy', accuracy, self.epoch_counter * self.test_data.get_client_datasize())
         self.tb_writer.add_scalar('accuracy per epoch', accuracy, self.epoch_counter)
-        return data+        return data
